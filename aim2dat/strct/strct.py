--- conflicted
+++ resolved
@@ -341,16 +341,10 @@
                     for i1, i2 in [(1, 2), (0, 2), (0, 1)]
                 ]
             )
-<<<<<<< HEAD
-            self.reset_calculated_properties()
-            # if hasattr(self, "_positions"):
-            #     self.set_positions(self.positions, is_cartesian=True)
-=======
             if self.scaled_positions is not None:
                 self.set_positions(self.scaled_positions, is_cartesian=False)
             elif self.positions is not None:
                 self.set_positions(self.positions, is_cartesian=True)
->>>>>>> 2d9a776e
 
     @property
     def cell_volume(self) -> Union[float, None]:
