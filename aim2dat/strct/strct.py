--- conflicted
+++ resolved
@@ -605,31 +605,21 @@
         if len(structure_dicts) == 1:
             if label is not None:
                 structure_dicts[0]["label"] = label
-<<<<<<< HEAD
             if attributes is not None:
                 structure_dicts[0].setdefault("attributes", {}).update(attributes)
+            if extras is not None:
+                structure_dicts[0].setdefault("extras", {}).update(extras)
             strct = cls(**structure_dicts[0])
-=======
-            strct = cls(**structure_dicts[0], attributes=attributes, extras=extras)
->>>>>>> dbcce5d6
         else:
             strct = []
             for idx, structure_dict in enumerate(structure_dicts):
                 if label is not None:
                     structure_dict["label"] = label + f"_{idx}"
-<<<<<<< HEAD
                 if attributes is not None:
                     structure_dict.setdefault("attributes", {}).update(copy.deepcopy(attributes))
+                if extras is not None:
+                    structure_dict.setdefault("extras", {}).update(copy.deepcopy(extras))
                 strct.append(cls(**structure_dict))
-=======
-                strct.append(
-                    cls(
-                        **structure_dict,
-                        attributes=copy.deepcopy(attributes),
-                        extras=copy.deepcopy(extras),
-                    )
-                )
->>>>>>> dbcce5d6
         return strct
 
     @import_method
