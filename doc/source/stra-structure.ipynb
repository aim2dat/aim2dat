--- conflicted
+++ resolved
@@ -505,11 +505,7 @@
    "name": "python",
    "nbconvert_exporter": "python",
    "pygments_lexer": "ipython3",
-<<<<<<< HEAD
-   "version": "3.11.8"
-=======
    "version": "3.11.9"
->>>>>>> b68337c2
   }
  },
  "nbformat": 4,
