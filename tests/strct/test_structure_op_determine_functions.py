--- conflicted
+++ resolved
@@ -23,15 +23,9 @@
         ("Cs2Te_62_prim", "yaml", {"symprec": 0.01, "return_sym_operations": True}),
     ],
 )
-<<<<<<< HEAD
-def test_determine_space_group(nested_dict_comparison, structure, file_suffix, kwargs):
-    """Test determine_space_group function."""
-    ref_outputs = dict(read_yaml_file(SPACE_GROUP_PATH + structure + "_ref.yaml"))
-=======
 def test_calc_space_group(nested_dict_comparison, structure, file_suffix, kwargs):
     """Test calc_space_group function."""
-    ref_outputs = dict(load_yaml_file(SPACE_GROUP_PATH + structure + "_ref.yaml"))
->>>>>>> 7803bbfb
+    ref_outputs = dict(read_yaml_file(SPACE_GROUP_PATH + structure + "_ref.yaml"))
     strct_c = StructureCollection()
     if file_suffix == "yaml":
         strct_c.append("test", **read_yaml_file(STRUCTURES_PATH + structure + "." + file_suffix))
