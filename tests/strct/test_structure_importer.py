"""Test the StructureCollection class."""

# Standard library imports
import os

# Third party library imports
import pytest

# Internal library imports
from aim2dat.strct import StructureImporter
from aim2dat.io import read_yaml_file

STRUCTURES_PATH = os.path.dirname(__file__) + "/structures/"
REF_PATH = os.path.dirname(__file__) + "/structure_importer/"


def test_print_and_constraints():
    """Test different constraints."""
    # Empty print
    strct_import = StructureImporter()
    assert strct_import.__str__() == (
        "----------------------------------------------------------------------\n"
        "------------------------ Structure Collection ------------------------\n"
        "----------------------------------------------------------------------\n"
        "\n"
        "----------------------------------------------------------------------\n"
        "\n"
        "                     Chemical element constraints                     \n"
        "   Neglecting elemental structures: False\n"
        "\n"
        "                     Chemical formula constraints                     \n"
        "   Not set.\n"
        "\n"
        "                        Attribute constraints                         \n"
        "   Not set.\n"
        "\n"
        "----------------------------------------------------------------------"
    )

    # Constraint errors:
    with pytest.raises(ValueError) as error:
        strct_import.set_concentration_constraint("H", min_conc=-0.8, max_conc=0.6)
    assert str(error.value) == "`min_conc` and `max_conc` need to be inbetween 0.0 and 1.0."
    with pytest.raises(ValueError) as error:
        strct_import.set_concentration_constraint("H", min_conc=0.8, max_conc=0.6)
    assert str(error.value) == "`max_conc` needs to be larger than `min_conc`."
    with pytest.raises(TypeError) as error:
        strct_import.add_chem_formula_constraint(10.0)
    assert str(error.value) == "`chem_formula` needs to be string, dict or list."
    with pytest.raises(ValueError) as error:
        strct_import.set_attribute_constraint("band_gap", min_value=0.8, max_value=0.2)
    assert str(error.value) == "`max_value` needs to be equal or larger than `min_value`."

    # Check concentration constraints:
    strct_import.set_concentration_constraint("Cs", max_conc=0.9)
    strct_import.set_concentration_constraint("Te", min_conc=0.6, max_conc=0.7)
    assert strct_import.concentration_constraints == {"Cs": [0.0, 0.9], "Te": [0.6, 0.7]}
    strct_import.import_from_oqmd("Cs-Te")

    assert len(strct_import.structures) == 3
    strct_import.remove_constraints()
    assert not strct_import.neglect_elemental_structures
    assert strct_import.concentration_constraints == {}
    assert strct_import.chem_formula_constraints == []
    assert strct_import.attribute_constraints == {}

    strct_import.neglect_elemental_structures = True
    strct_import.import_from_oqmd("Cs")
    assert len(strct_import.structures) == 3

    # Check chem formula constraints:
    strct_import.add_chem_formula_constraint("H6P2O8")
    strct_import.import_from_oqmd("Cs2Te")
    assert strct_import.chem_formula_constraints == [
        {"formula": {"H": 3.0, "P": 1.0, "O": 4.0}, "is_reduced": True}
    ]
    strct_import.add_chem_formula_constraint("Cs8Te4", reduced_formula=False)
    assert strct_import.chem_formula_constraints == [
        {"formula": {"H": 3.0, "P": 1.0, "O": 4.0}, "is_reduced": True},
        {"formula": {"Cs": 8.0, "Te": 4.0}, "is_reduced": False},
    ]
    strct_import.import_from_oqmd("Cs2Te")
    assert len(strct_import.structures) == 6
    strct_import.remove_constraints()
    strct_import.import_from_oqmd("Cs")
    assert len(strct_import.structures) == 41
    strct_import.add_chem_formula_constraint("Cs-Te")
    strct_import.import_from_oqmd("Cs-Sb")
    assert len(strct_import.structures) == 41

    # Check attribute constraints
    strct_import.remove_constraints()
    strct_import.set_attribute_constraint("band_gap", 0.15, 0.5)
    strct_import.import_from_oqmd("Cs3Sb")
    assert len(strct_import.structures) == 42

    strct_import.add_chem_formula_constraint("H6P2O8")
    strct_import.add_chem_formula_constraint("Cs8Te4", reduced_formula=False)
    strct_import.set_concentration_constraint("Te", min_conc=0.6, max_conc=0.7)
    assert strct_import._import_details == {"oqmd": [42, ["Cs", "Sb", "Te"]]}
    assert strct_import.__str__() == (
        "----------------------------------------------------------------------\n"
        "------------------------ Structure Collection ------------------------\n"
        "----------------------------------------------------------------------\n"
        "\n"
        "                         Imported from: oqmd                          \n"
        "   - Number of structures: 42\n"
        "   - Elements: Cs-Sb-Te\n"
        "\n"
        "----------------------------------------------------------------------\n"
        "\n"
        "                     Chemical element constraints                     \n"
        "   Neglecting elemental structures: False\n"
        "   Te: - min: 0.6\n"
        "       - max: 0.7\n"
        "\n"
        "                     Chemical formula constraints                     \n"
        "   - H3PO4 (reduced)\n"
        "   - Cs8Te4\n"
        "\n"
        "                        Attribute constraints                         \n"
        "   band_gap: - min: 0.15\n"
        "             - max: 0.5\n"
        "\n"
        "----------------------------------------------------------------------"
    )


<<<<<<< HEAD
def test_mp_interface(structure_comparison):
    """Test the materials project interface."""
    ref_structures = read_yaml_file(REF_PATH + "mp_Cs-Te.yaml")
    strct_import = StructureImporter()
    strct_import.set_concentration_constraint("Cs", 0.3, 0.8)
    strct_import.set_concentration_constraint("Te", 0.3, 0.8)
    strct_collect = strct_import.import_from_mp("Cs-Te", os.environ["MP_API_KEY"])
    assert strct_import._import_details == {"mp": [4, ["Cs", "Te"]]}
    for structure, ref_structure in zip(strct_collect, ref_structures):
        structure_comparison(structure, ref_structure)
        for attr in ["source_id", "source", "icsd_ids", "space_group", "functional"]:
            assert structure["attributes"][attr] == ref_structure[attr], f"'{attr}' doesn't match."
        for attr in ["formation_energy", "stability", "direct_band_gap"]:
            assert (
                abs(structure["attributes"][attr]["value"] - ref_structure[attr]["value"]) < 1e-5
            ), f"Values of '{attr}' don't match."
            assert (
                structure["attributes"][attr]["unit"] == ref_structure[attr]["unit"]
            ), f"Units of '{attr}' don't match."


=======
>>>>>>> 7803bbfb
def test_mp_openapi_interface(structure_comparison):
    """Test the materials project interface."""
    ref_structures = read_yaml_file(REF_PATH + "mp_Cs-Te_openapi.yaml")
    strct_import = StructureImporter()
    strct_import.set_concentration_constraint("Cs", 0.3, 0.8)
    strct_import.set_concentration_constraint("Te", 0.3, 0.8)
    strct_collect = strct_import.import_from_mp(
        "Cs-Te",
        os.environ["MP_OPENAPI_KEY"],
    )
    assert strct_import._import_details == {"mp_openapi": [4, ["Cs", "Te"]]}
    for structure in strct_collect:
        ref_structure = None
        for ref_strct in ref_structures:
            if ref_strct["source_id"] == structure["attributes"]["source_id"]:
                ref_structure = ref_strct
                break
        if ref_structure is None:
            raise ValueError(f"Structure {structure['source_id']} not found.")
        structure_comparison(structure, ref_structure)
        for attr in ["source_id", "source", "space_group", "icsd_ids"]:
            assert structure["attributes"][attr] == ref_structure[attr], f"'{attr}' doesn't match."
        for attr in ["formation_energy", "stability", "band_gap"]:
            assert (
                abs(structure["attributes"][attr]["value"] - ref_structure[attr]["value"]) < 1e-5
            ), f"Values of '{attr}' don't match."
            assert (
                structure["attributes"][attr]["unit"] == ref_structure[attr]["unit"]
            ), f"Units of '{attr}' don't match."


@pytest.mark.parametrize(
    "mp_id,property_data,import_details",
    [
        (
            "mp-573763",
            ["el_band_structure", "el_dos", "ph_band_structure", "ph_dos"],
            {"mp_openapi": [1, ["Cs", "Te"]]},
        ),
        ("mp-35925", ["xas_spectra"], {"mp_openapi": [1, ["Ni", "O"]]}),
    ],
)
def test_append_from_mp_by_id(
    structure_comparison, nested_dict_comparison, mp_id, property_data, import_details
):
    """Test mp interface for append_from_mp_by_id function."""
    ref_structure = read_yaml_file(REF_PATH + f"mp_{mp_id}.yaml")

    strct_import = StructureImporter()
    structure = strct_import.append_from_mp_by_id(
        mp_id, os.environ["MP_OPENAPI_KEY"], property_data=property_data
    )
    assert strct_import._import_details == import_details
    structure_comparison(structure, ref_structure)
    for attr in ["source_id", "source", "space_group", "icsd_ids"]:
        assert structure["attributes"][attr] == ref_structure[attr], f"'{attr}' doesn't match."
    for attr in ["formation_energy", "stability", "band_gap"]:
        assert (
            abs(structure["attributes"][attr]["value"] - ref_structure[attr]["value"]) < 1e-5
        ), f"Values of '{attr}' don't match."
        assert (
            structure["attributes"][attr]["unit"] == ref_structure[attr]["unit"]
        ), f"Units of '{attr}' don't match."
    nested_dict_comparison(structure["extras"], ref_structure["extras"])


def test_oqmd_interface(structure_comparison):
    """Test the open quantum materials database interface."""
    ref_structures = read_yaml_file(REF_PATH + "oqmd_Cs2Te.yaml")
    strct_import = StructureImporter()
    strct_collect = strct_import.import_from_oqmd("Cs2Te")
    assert strct_import._import_details == {"oqmd": [10, ["Cs", "Te"]]}
    for structure in strct_collect:
        ref_structure = None
        for ref_strct in ref_structures:
            if ref_strct["source_id"] == structure["attributes"]["source_id"]:
                ref_structure = ref_strct
                break
        if ref_structure is None:
            raise ValueError(f"Structure {structure['source_id']} not found.")
        structure_comparison(structure, ref_structure)
        for attr in ["source_id", "source", "icsd_ids", "space_group", "functional"]:
            assert structure["attributes"][attr] == ref_structure[attr], f"'{attr}' doesn't match."
        for attr in ["formation_energy", "stability", "band_gap"]:
            assert (
                abs(structure["attributes"][attr]["value"] - ref_structure[attr]["value"]) < 1e-5
            ), f"Values of '{attr}' don't match."
            assert (
                structure["attributes"][attr]["unit"] == ref_structure[attr]["unit"]
            ), f"Units of '{attr}' don't match."


def test_optimade_interface(structure_comparison):
    """Test the optimade interface."""
    ref_structures = read_yaml_file(REF_PATH + "optimade_SiO2.yaml")
    strct_import = StructureImporter()
    strct_collect = strct_import.import_from_optimade("SiO2", "mcloud.mc3d")
    assert strct_import._import_details == {"optimade-mcloud.mc3d": [15, ["O", "Si"]]}
    for structure in strct_collect:
        ref_structure = None
        for ref_strct in ref_structures:
            if ref_strct["attributes"]["source_id"] == structure["attributes"]["source_id"]:
                ref_structure = ref_strct
                break
        if ref_structure is None:
            raise ValueError(f"Structure {structure['source_id']} not found.")
        structure_comparison(structure, ref_structure)
        for attr in ["source_id", "source"]:
            assert (
                structure["attributes"][attr] == ref_structure["attributes"][attr]
            ), f"'{attr}' doesn't match."


@pytest.mark.parametrize("system", [("Cs-Te"), ("Cs-K-Sb")])
def test_pyxtal_interface_formula_series(system):
    """Test the creation of a formula series."""
    data = read_yaml_file(REF_PATH + system + "_formula_series.yaml")
    parameters = data["parameters"]
    reference = data["reference"]
    strct_import = StructureImporter()
    strct_import.neglect_elemental_structures = parameters.pop("neglect_elemental_structures")
    formula_series = strct_import._create_formula_series(**parameters)

    for (conc, formula), (ref_conc, ref_formula) in zip(formula_series, reference):
        assert conc == tuple(ref_conc) and formula == ref_formula


def test_pyxtal_interface_generate_crystals():
    """Test the import of structures in a concentration range."""
    args = {
        "formulas": "Cs-Sb",
        "dimensions": 3,
        "volume_factor": 1.0,
        "molecular": False,
        "tol_tuples": None,
        "max_structures": 25,
        "max_structures_per_cs": 10,
        "max_structures_per_sg": 20,
        "excl_space_groups": list(range(0, 17)) + list(range(220, 231)),
        "bin_size": 0.2,
    }
    elements = ["Cs", "Sb"]
    c_range = [0.2, 1.0]
    strct_import = StructureImporter()
    strct_import.neglect_elemental_structures = True
    strct_import.set_concentration_constraint("Cs", c_range[0], c_range[1])
    strct_collect = strct_import.generate_random_crystals(**args)
    assert strct_import._import_details == {"PyXtaL": [25, ["Cs", "Sb"]]}

    # Check entry specifications:
    for structure in strct_collect:
        concentration = sum(1 for el in structure["elements"] if el == elements[0]) / len(
            structure["elements"]
        )
        assert structure["attributes"]["space_group"] not in args["excl_space_groups"]
        assert c_range[0] <= concentration
        assert concentration <= c_range[1]


@pytest.mark.parametrize("system", ["tobmof-11", "coremof2019"])
def test_mofxdb_interface(nested_dict_comparison, structure_comparison, system):
    """Test the MOFXDB interface."""
    data = read_yaml_file(REF_PATH + "mofxdb_" + system + ".yaml")
    strct_import = StructureImporter()
    structures = strct_import.import_from_mofxdb(**data["parameters"])
    assert len(structures) == len(data["structures"]), "Number of queried MOFs is wrong."
    for strct, ref_strct in zip(structures, data["structures"]):
        structure_comparison(strct, ref_strct, compare_site_attrs=False)
        nested_dict_comparison(strct.attributes, ref_strct["attributes"])
        nested_dict_comparison(strct.extras, ref_strct["extras"])<|MERGE_RESOLUTION|>--- conflicted
+++ resolved
@@ -126,30 +126,6 @@
     )
 
 
-<<<<<<< HEAD
-def test_mp_interface(structure_comparison):
-    """Test the materials project interface."""
-    ref_structures = read_yaml_file(REF_PATH + "mp_Cs-Te.yaml")
-    strct_import = StructureImporter()
-    strct_import.set_concentration_constraint("Cs", 0.3, 0.8)
-    strct_import.set_concentration_constraint("Te", 0.3, 0.8)
-    strct_collect = strct_import.import_from_mp("Cs-Te", os.environ["MP_API_KEY"])
-    assert strct_import._import_details == {"mp": [4, ["Cs", "Te"]]}
-    for structure, ref_structure in zip(strct_collect, ref_structures):
-        structure_comparison(structure, ref_structure)
-        for attr in ["source_id", "source", "icsd_ids", "space_group", "functional"]:
-            assert structure["attributes"][attr] == ref_structure[attr], f"'{attr}' doesn't match."
-        for attr in ["formation_energy", "stability", "direct_band_gap"]:
-            assert (
-                abs(structure["attributes"][attr]["value"] - ref_structure[attr]["value"]) < 1e-5
-            ), f"Values of '{attr}' don't match."
-            assert (
-                structure["attributes"][attr]["unit"] == ref_structure[attr]["unit"]
-            ), f"Units of '{attr}' don't match."
-
-
-=======
->>>>>>> 7803bbfb
 def test_mp_openapi_interface(structure_comparison):
     """Test the materials project interface."""
     ref_structures = read_yaml_file(REF_PATH + "mp_Cs-Te_openapi.yaml")
