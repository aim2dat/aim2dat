--- conflicted
+++ resolved
@@ -7,14 +7,8 @@
 import pytest
 
 # Internal library imports
-<<<<<<< HEAD
-from aim2dat.strct import Structure
+from aim2dat.strct import Structure, SamePositionsError
 from aim2dat.io import read_yaml_file
-=======
-from aim2dat.strct import Structure, SamePositionsError
-from aim2dat.io.yaml import load_yaml_file
->>>>>>> e5ec14ef
-
 
 STRUCTURES_PATH = os.path.dirname(__file__) + "/structures/"
 ZEO_PATH = os.path.dirname(__file__) + "/zeo/"
