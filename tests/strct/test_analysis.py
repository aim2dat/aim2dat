"""Test calculate-functions of the Structure class."""

# Standard library imports
import os

# Third party library imports
import pytest

# Internal library imports:
from aim2dat.strct import Structure
from aim2dat.io import read_yaml_file

STRUCTURES_PATH = os.path.dirname(__file__) + "/structures/"
MISC_PATH = os.path.dirname(__file__) + "/miscellaneous/"
COORDINATION_PATH = os.path.dirname(__file__) + "/coordination/"


def test_calc_distance_angle_dihedral_errors():
    """Test correct error handling on site indices input."""
    strct = Structure.from_file(STRUCTURES_PATH + "Benzene.xyz")
    with pytest.raises(ValueError) as error:
        strct.calc_distance([1] * 3, [0, 2, 20])
    assert str(error.value) == "`site_index` needs to be smaller than the number of sites."
    with pytest.raises(TypeError) as error:
        strct.calc_distance([1.0] * 3, [0, 2, 3])
    assert str(error.value) == "`site_index` must be of type int, list, tuple, np.ndarray or None."
    with pytest.raises(TypeError) as error:
        strct.calc_distance([0, 2.0, 3], [1] * 3)
    assert str(error.value) == "`site_index` must be of type int, list, tuple, np.ndarray or None."
    with pytest.raises(TypeError) as error:
        strct.calc_distance([1], "test")
    assert str(error.value) == "`site_index` must be of type int, list, tuple, np.ndarray or None."


@pytest.mark.parametrize(
    "structure, file_suffix",
    [("Benzene", "xyz"), ("ZIF-8", "cif"), ("MOF-303_3xH2O_flawed", "xsf")],
)
<<<<<<< HEAD
def test_calculate_distance(structure, file_suffix):
    """Test calculate_distance function."""
    ref_outputs = read_yaml_file(MISC_PATH + structure + "_ref.yaml")
=======
def test_calc_distance(structure, file_suffix):
    """Test calc_distance function."""
    ref_outputs = load_yaml_file(MISC_PATH + structure + "_ref.yaml")
>>>>>>> 7803bbfb
    strct = Structure.from_file(STRUCTURES_PATH + structure + "." + file_suffix)
    dist = strct.calc_distance(**ref_outputs["distance"]["function_args"])
    if isinstance(ref_outputs["distance"]["reference"], list):
        assert [
            abs(dist[(idx0, idx1)] - val) < 1e-5
            for (idx0, idx1, val) in zip(
                ref_outputs["distance"]["function_args"]["site_index1"],
                ref_outputs["distance"]["function_args"]["site_index2"],
                ref_outputs["distance"]["reference"],
            )
        ], "Wrong distance."
    else:
        assert abs(dist - ref_outputs["distance"]["reference"]) < 1e-5, "Wrong distance."


def test_calc_distance_pbc():
    """Test correct handling of periodic boundary conditions in the calc_distance function."""
    strct = Structure(
        elements=["H", "H"],
        positions=[[1.0, 1.0, 1.0], [1.0, 9.0, 1.0]],
        cell=[[2.0, 0.0, 0.0], [0.0, 10.0, 0.0], [0.0, 0.0, 2.0]],
        pbc=True,
    )
    assert abs(strct.calc_distance(0, 1) - 2.0) < 1e-5
    strct._attributes = {}
    strct._extras = {}
    strct._function_args = {}
    strct.pbc = [True, False, True]
    assert abs(strct.calc_distance(0, 1) - 8.0) < 1e-5


@pytest.mark.parametrize("structure, file_suffix", [("ZIF-8", "cif"), ("ScBDC", "cif")])
<<<<<<< HEAD
def test_calculate_distance_sc(structure, file_suffix):
    """Test calculate_distance function using the super cell."""
    ref_outputs = read_yaml_file(MISC_PATH + structure + "_ref.yaml")
=======
def test_calc_distance_sc(structure, file_suffix):
    """Test calc_distance function using the super cell."""
    ref_outputs = load_yaml_file(MISC_PATH + structure + "_ref.yaml")
>>>>>>> 7803bbfb
    strct = Structure.from_file(
        STRUCTURES_PATH + structure + "." + file_suffix,
        backend="internal",
        backend_kwargs={"strct_check_chem_formula": False},
    )
    if isinstance(strct, list):
        strct = strct[0]
    dist = strct.calc_distance(**ref_outputs["distance_sc"]["function_args"])
    if ref_outputs["distance_sc"]["reference"] is None:
        assert dist is None
    else:
        if isinstance(dist, tuple):
            dist, pos = dist
            for idx0, pos_list in enumerate(ref_outputs["distance_sc"]["reference_pos"]):
                site_idx = (
                    ref_outputs["distance_sc"]["function_args"]["site_index1"][idx0],
                    ref_outputs["distance_sc"]["function_args"]["site_index2"][idx0],
                )
                for pos_idx, pos_ref in enumerate(pos_list):
                    assert all(
                        [abs(p0 - p1) < 1e-5 for p0, p1 in zip(pos[site_idx][pos_idx], pos_ref)]
                    ), f"Position {site_idx}/{pos_idx} is wrong."
        for idx0, dist_list in enumerate(ref_outputs["distance_sc"]["reference"]):
            if isinstance(dist_list, list):
                site_index1, site_index2 = (
                    ref_outputs["distance_sc"]["function_args"]["site_index1"][idx0],
                    ref_outputs["distance_sc"]["function_args"]["site_index2"][idx0],
                )
                for dist_idx, dist_ref in enumerate(dist_list):
                    assert (
                        abs(dist[(site_index1, site_index2)][dist_idx] - dist_ref) < 1e-5
                    ), f"Distance {(site_index1, site_index2)}/{dist_idx} is wrong."
            else:
                assert abs(dist[idx0] - dist_list) < 1e-5, f"Distance {idx0} is wrong."


@pytest.mark.parametrize("structure, file_suffix", [("Benzene", "xyz"), ("ZIF-8", "cif")])
<<<<<<< HEAD
def test_calculate_angle(structure, file_suffix):
    """Test calculate_angle function."""
    ref_outputs = read_yaml_file(MISC_PATH + structure + "_ref.yaml")
=======
def test_calc_angle(structure, file_suffix):
    """Test calc_angle function."""
    ref_outputs = load_yaml_file(MISC_PATH + structure + "_ref.yaml")
>>>>>>> 7803bbfb
    strct = Structure.from_file(STRUCTURES_PATH + structure + "." + file_suffix)
    angles = strct.calc_angle(**ref_outputs["angle"]["function_args"])
    if isinstance(ref_outputs["angle"]["reference"], list):
        for angle, ref in zip(angles.values(), ref_outputs["angle"]["reference"]):
            assert abs(angle - ref) < 1e-3, "Wrong angle."
    else:
        assert abs(angles - ref_outputs["angle"]["reference"]) < 1e-3, "Wrong angle."


@pytest.mark.parametrize("structure, file_suffix", [("ScBDC", "cif")])
<<<<<<< HEAD
def test_calculate_dihedral_angle(structure, file_suffix):
    """Test calculate_dihedral_angle function."""
    ref_outputs = read_yaml_file(MISC_PATH + structure + "_ref.yaml")
=======
def test_calc_dihedral_angle(structure, file_suffix):
    """Test calc_dihedral_angle function."""
    ref_outputs = load_yaml_file(MISC_PATH + structure + "_ref.yaml")
>>>>>>> 7803bbfb
    strct = Structure.from_file(
        STRUCTURES_PATH + structure + "." + file_suffix,
        backend="internal",
        backend_kwargs={"strct_check_chem_formula": False},
    )[0]
    angles = strct.calc_dihedral_angle(**ref_outputs["dihedral_angle"]["function_args"])
    assert len(angles) == len(ref_outputs["dihedral_angle"]["reference"])
    for angle, ref in zip(angles.values(), ref_outputs["dihedral_angle"]["reference"]):
        assert abs(angle - ref) < 1e-3, "Wrong angle."


def test_cn_analysis_error():
    """Test method validation of coordination analysis."""
    strct = Structure(**dict(read_yaml_file(STRUCTURES_PATH + "GaAs_216_conv.yaml")))
    with pytest.raises(ValueError) as error:
        strct.calc_coordination(method="test")
    assert (
        str(error.value)
        == "Method 'test' is not supported. Supported methods are: 'minimum_distance', "
        "'n_nearest_neighbours', 'atomic_radius', 'econ', 'voronoi'."
    )
    with pytest.raises(ValueError) as error:
        strct.calc_coordination(method="voronoi", voronoi_weight_type="test")
    assert str(error.value) == "`weight_type` 'test' is not supported."


@pytest.mark.parametrize(
    "structure_label, method",
    [
        ("GaAs_216_conv", "minimum_distance"),
        ("GaAs_216_conv", "n_nearest_neighbours"),
        ("GaAs_216_conv", "atomic_radius"),
        ("GaAs_216_conv", "econ"),
        ("GaAs_216_conv", "okeeffe"),
        ("Cs2Te_62_prim", "minimum_distance"),
        ("Cs2Te_62_prim", "n_nearest_neighbours"),
        ("Cs2Te_62_prim", "atomic_radius"),
        ("Cs2Te_62_prim", "econ"),
        ("Cs2Te_62_prim", "okeeffe"),
        ("Cs2Te_62_prim", "voronoi_no_weights"),
        ("Cs2Te_62_prim", "voronoi_radius"),
        ("Cs2Te_62_prim", "voronoi_area"),
    ],
)
def test_cn_analysis(nested_dict_comparison, structure_label, method):
    """
    Test the different methods to determine the coordination number of atomic sites.
    """
    inputs = dict(read_yaml_file(STRUCTURES_PATH + structure_label + ".yaml"))
    ref = dict(read_yaml_file(COORDINATION_PATH + structure_label + "_" + method + ".yaml"))
    structure = Structure(**inputs)
    output = structure.calc_coordination(**ref["parameters"])
    sites = output.pop("sites")
    sites_ref = ref["ref"].pop("sites")
    assert len(sites) == len(sites_ref)
    nested_dict_comparison(output, ref["ref"])
    for site_idx, (site, site_ref) in enumerate(zip(sites, sites_ref)):
        neighs = site.pop("neighbours")
        neighs_ref = site_ref.pop("neighbours")
        assert len(neighs) == len(neighs_ref)
        nested_dict_comparison(site, site_ref)
        used_indices = []
        for neigh in neighs:
            for idx, neigh_ref in enumerate(neighs_ref):
                match = True
                for key in ["element", "kind", "site_index"]:
                    if neigh[key] != neigh_ref[key]:
                        match = False
                if "weight" in neigh_ref and abs(neigh["weight"] - neigh_ref["weight"]) > 1e-5:
                    match = False
                if abs(neigh["distance"] - neigh_ref["distance"]) > 1e-5:
                    match = False
                if any(
                    abs(v0 - v1) > 1e-5 for v0, v1 in zip(neigh["position"], neigh_ref["position"])
                ):
                    match = False
                if match and idx not in used_indices:
                    used_indices.append(idx)
                    break
            assert match, f"Neighbour {neigh} of site {site_idx} not found in reference data."<|MERGE_RESOLUTION|>--- conflicted
+++ resolved
@@ -36,15 +36,9 @@
     "structure, file_suffix",
     [("Benzene", "xyz"), ("ZIF-8", "cif"), ("MOF-303_3xH2O_flawed", "xsf")],
 )
-<<<<<<< HEAD
-def test_calculate_distance(structure, file_suffix):
-    """Test calculate_distance function."""
-    ref_outputs = read_yaml_file(MISC_PATH + structure + "_ref.yaml")
-=======
 def test_calc_distance(structure, file_suffix):
     """Test calc_distance function."""
-    ref_outputs = load_yaml_file(MISC_PATH + structure + "_ref.yaml")
->>>>>>> 7803bbfb
+    ref_outputs = read_yaml_file(MISC_PATH + structure + "_ref.yaml")
     strct = Structure.from_file(STRUCTURES_PATH + structure + "." + file_suffix)
     dist = strct.calc_distance(**ref_outputs["distance"]["function_args"])
     if isinstance(ref_outputs["distance"]["reference"], list):
@@ -77,15 +71,9 @@
 
 
 @pytest.mark.parametrize("structure, file_suffix", [("ZIF-8", "cif"), ("ScBDC", "cif")])
-<<<<<<< HEAD
-def test_calculate_distance_sc(structure, file_suffix):
-    """Test calculate_distance function using the super cell."""
-    ref_outputs = read_yaml_file(MISC_PATH + structure + "_ref.yaml")
-=======
 def test_calc_distance_sc(structure, file_suffix):
     """Test calc_distance function using the super cell."""
-    ref_outputs = load_yaml_file(MISC_PATH + structure + "_ref.yaml")
->>>>>>> 7803bbfb
+    ref_outputs = read_yaml_file(MISC_PATH + structure + "_ref.yaml")
     strct = Structure.from_file(
         STRUCTURES_PATH + structure + "." + file_suffix,
         backend="internal",
@@ -123,15 +111,9 @@
 
 
 @pytest.mark.parametrize("structure, file_suffix", [("Benzene", "xyz"), ("ZIF-8", "cif")])
-<<<<<<< HEAD
-def test_calculate_angle(structure, file_suffix):
-    """Test calculate_angle function."""
-    ref_outputs = read_yaml_file(MISC_PATH + structure + "_ref.yaml")
-=======
 def test_calc_angle(structure, file_suffix):
     """Test calc_angle function."""
-    ref_outputs = load_yaml_file(MISC_PATH + structure + "_ref.yaml")
->>>>>>> 7803bbfb
+    ref_outputs = read_yaml_file(MISC_PATH + structure + "_ref.yaml")
     strct = Structure.from_file(STRUCTURES_PATH + structure + "." + file_suffix)
     angles = strct.calc_angle(**ref_outputs["angle"]["function_args"])
     if isinstance(ref_outputs["angle"]["reference"], list):
@@ -142,15 +124,9 @@
 
 
 @pytest.mark.parametrize("structure, file_suffix", [("ScBDC", "cif")])
-<<<<<<< HEAD
-def test_calculate_dihedral_angle(structure, file_suffix):
-    """Test calculate_dihedral_angle function."""
-    ref_outputs = read_yaml_file(MISC_PATH + structure + "_ref.yaml")
-=======
 def test_calc_dihedral_angle(structure, file_suffix):
     """Test calc_dihedral_angle function."""
-    ref_outputs = load_yaml_file(MISC_PATH + structure + "_ref.yaml")
->>>>>>> 7803bbfb
+    ref_outputs = read_yaml_file(MISC_PATH + structure + "_ref.yaml")
     strct = Structure.from_file(
         STRUCTURES_PATH + structure + "." + file_suffix,
         backend="internal",
