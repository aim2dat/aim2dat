"""Test external structure analysis functions."""

# Standard library imports
import os

# Third party library imports
import pytest

# Internal library imports
from aim2dat.strct import Structure
<<<<<<< HEAD
from aim2dat.strct.ext_analysis import determine_molecular_fragments, create_graph
from aim2dat.io import read_yaml_file
=======
from aim2dat.strct.ext_analysis import calc_molecular_fragments, calc_graph
from aim2dat.io.yaml import load_yaml_file
>>>>>>> 7803bbfb

STRUCTURES_PATH = os.path.dirname(__file__) + "/structures/"
FRAG_PATH = os.path.dirname(__file__) + "/fragment_analysis/"


def test_func_args_extraction():
    """Test correct extraction of function arguments done by the decorator."""
<<<<<<< HEAD
    strct = Structure(**read_yaml_file(STRUCTURES_PATH + "GaAs_216_prim.yaml"))
    create_graph(strct, method="n_nearest_neighbours")
=======
    strct = Structure(**load_yaml_file(STRUCTURES_PATH + "GaAs_216_prim.yaml"))
    calc_graph(strct, method="n_nearest_neighbours")
>>>>>>> 7803bbfb
    assert strct._function_args == {
        "coordination": {
            "r_max": 10.0,
            "method": "n_nearest_neighbours",
            "min_dist_delta": 0.1,
            "n_nearest_neighbours": 5,
            "radius_type": "chen_manz",
            "atomic_radius_delta": 0.0,
            "econ_tolerance": 0.5,
            "econ_conv_threshold": 0.001,
            "voronoi_weight_type": "rel_solid_angle",
            "voronoi_weight_threshold": 0.5,
            "okeeffe_weight_threshold": 0.5,
        },
        "graph": {
            "method": "n_nearest_neighbours",
            "get_graphviz_graph": False,
            "graphviz_engine": "circo",
            "graphviz_edge_rank_colors": ["blue", "red", "green", "orange", "darkblue"],
        },
    }
    calc_graph(strct)
    assert strct._function_args == {
        "coordination": {
            "r_max": 10.0,
            "method": "atomic_radius",
            "min_dist_delta": 0.1,
            "n_nearest_neighbours": 5,
            "radius_type": "chen_manz",
            "atomic_radius_delta": 0.0,
            "econ_tolerance": 0.5,
            "econ_conv_threshold": 0.001,
            "voronoi_weight_type": "rel_solid_angle",
            "voronoi_weight_threshold": 0.5,
            "okeeffe_weight_threshold": 0.5,
        },
        "graph": {
            "get_graphviz_graph": False,
            "graphviz_engine": "circo",
            "graphviz_edge_rank_colors": ["blue", "red", "green", "orange", "darkblue"],
        },
    }


@pytest.mark.parametrize(
    "system, file_suffix, backend",
    [
        ("Benzene", ".xyz", "ase"),
        ("ZIF-8", ".cif", "internal"),
    ],
)
<<<<<<< HEAD
def test_determine_molecular_fragments_function(
    structure_comparison, system, file_suffix, backend
):
    """Test determine_molecular_fragments function."""
    kwargs, ref = read_yaml_file(FRAG_PATH + system + ".yaml")
=======
def test_calc_molecular_fragments_function(structure_comparison, system, file_suffix, backend):
    """Test calc_molecular_fragments function."""
    kwargs, ref = load_yaml_file(FRAG_PATH + system + ".yaml")
>>>>>>> 7803bbfb
    strct = Structure.from_file(STRUCTURES_PATH + system + file_suffix, backend=backend)
    fragments = calc_molecular_fragments(strct, **kwargs)
    for frag, frag_ref in zip(fragments, ref):
        structure_comparison(frag, Structure(**frag_ref))
        assert frag.site_attributes["parent_indices"] == tuple(
            frag_ref["site_attributes"]["parent_indices"]
        )


def test_calc_graph(nested_dict_comparison):
    """Test creating a graph from a structure."""
<<<<<<< HEAD
    strct = Structure(**read_yaml_file(STRUCTURES_PATH + "GaAs_216_prim.yaml"))
    nx_graph, graphviz_graph = create_graph(
=======
    strct = Structure(**load_yaml_file(STRUCTURES_PATH + "GaAs_216_prim.yaml"))
    nx_graph, graphviz_graph = calc_graph(
>>>>>>> 7803bbfb
        strct, get_graphviz_graph=True, method="minimum_distance"
    )
    assert list(nx_graph.edges) == [
        (0, 1, 0),
        (0, 1, 1),
        (0, 1, 2),
        (0, 1, 3),
        (1, 0, 0),
        (1, 0, 1),
        (1, 0, 2),
        (1, 0, 3),
    ]
    assert list(nx_graph.nodes) == [0, 1]
    graphviz_ref = (
        "digraph {\n",
        "\tGa0\n",
        "\tAs1\n",
        "\tGa0 -> As1 [color=blue]\n",
        "\tGa0 -> As1 [color=blue]\n",
        "\tGa0 -> As1 [color=blue]\n",
        "\tGa0 -> As1 [color=blue]\n",
        "\tAs1 -> Ga0 [color=blue]\n",
        "\tAs1 -> Ga0 [color=blue]\n",
        "\tAs1 -> Ga0 [color=blue]\n",
        "\tAs1 -> Ga0 [color=blue]\n",
        "}\n",
    )
    for idx, line in enumerate(graphviz_graph):
        assert line == graphviz_ref[idx]<|MERGE_RESOLUTION|>--- conflicted
+++ resolved
@@ -8,13 +8,8 @@
 
 # Internal library imports
 from aim2dat.strct import Structure
-<<<<<<< HEAD
-from aim2dat.strct.ext_analysis import determine_molecular_fragments, create_graph
+from aim2dat.strct.ext_analysis import calc_molecular_fragments, calc_graph
 from aim2dat.io import read_yaml_file
-=======
-from aim2dat.strct.ext_analysis import calc_molecular_fragments, calc_graph
-from aim2dat.io.yaml import load_yaml_file
->>>>>>> 7803bbfb
 
 STRUCTURES_PATH = os.path.dirname(__file__) + "/structures/"
 FRAG_PATH = os.path.dirname(__file__) + "/fragment_analysis/"
@@ -22,13 +17,8 @@
 
 def test_func_args_extraction():
     """Test correct extraction of function arguments done by the decorator."""
-<<<<<<< HEAD
     strct = Structure(**read_yaml_file(STRUCTURES_PATH + "GaAs_216_prim.yaml"))
-    create_graph(strct, method="n_nearest_neighbours")
-=======
-    strct = Structure(**load_yaml_file(STRUCTURES_PATH + "GaAs_216_prim.yaml"))
     calc_graph(strct, method="n_nearest_neighbours")
->>>>>>> 7803bbfb
     assert strct._function_args == {
         "coordination": {
             "r_max": 10.0,
@@ -80,17 +70,9 @@
         ("ZIF-8", ".cif", "internal"),
     ],
 )
-<<<<<<< HEAD
-def test_determine_molecular_fragments_function(
-    structure_comparison, system, file_suffix, backend
-):
-    """Test determine_molecular_fragments function."""
-    kwargs, ref = read_yaml_file(FRAG_PATH + system + ".yaml")
-=======
 def test_calc_molecular_fragments_function(structure_comparison, system, file_suffix, backend):
     """Test calc_molecular_fragments function."""
-    kwargs, ref = load_yaml_file(FRAG_PATH + system + ".yaml")
->>>>>>> 7803bbfb
+    kwargs, ref = read_yaml_file(FRAG_PATH + system + ".yaml")
     strct = Structure.from_file(STRUCTURES_PATH + system + file_suffix, backend=backend)
     fragments = calc_molecular_fragments(strct, **kwargs)
     for frag, frag_ref in zip(fragments, ref):
@@ -102,13 +84,8 @@
 
 def test_calc_graph(nested_dict_comparison):
     """Test creating a graph from a structure."""
-<<<<<<< HEAD
     strct = Structure(**read_yaml_file(STRUCTURES_PATH + "GaAs_216_prim.yaml"))
-    nx_graph, graphviz_graph = create_graph(
-=======
-    strct = Structure(**load_yaml_file(STRUCTURES_PATH + "GaAs_216_prim.yaml"))
     nx_graph, graphviz_graph = calc_graph(
->>>>>>> 7803bbfb
         strct, get_graphviz_graph=True, method="minimum_distance"
     )
     assert list(nx_graph.edges) == [
